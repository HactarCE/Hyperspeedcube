--- conflicted
+++ resolved
@@ -38,16 +38,12 @@
         let (device, queue) = adapter
             .request_device(
                 &wgpu::DeviceDescriptor {
-<<<<<<< HEAD
-=======
                     features: wgpu::Features::empty(),
->>>>>>> 99f6f103
                     limits: if cfg!(target_arch = "wasm32") {
                         wgpu::Limits::downlevel_webgl2_defaults()
                     } else {
                         wgpu::Limits::default()
                     },
-                    features: Default::default(),
                     label: None,
                 },
                 None,
