<<<<<<< HEAD
[workspace]
members = [ "hypermath", "hypershape", "hyperpuzzle", "hyperstrings", "hyperspeedcube" ]
resolver = "2"

[workspace.package]
=======
[package]
name = "hyperspeedcube"
version = "1.0.8"
authors = ["Andrew Farkas"]
>>>>>>> 0da95b7a
edition = "2021"
homepage = "https://dev.hypercubing.xyz/internals/"
repository = "https://github.com/HactarCE/Hyperspeedcube/"
rust-version = "1.81.0"

[workspace.lints.rust]
missing_docs = "warn"
rust_2018_idioms = "warn"

[workspace.lints.clippy]
cargo = "warn"
correctness = "deny"

assigning_clones = "allow"
comparison_chain = "allow"
doc_markdown = "warn"
if_then_some_else_none = "warn"
manual_let_else = "warn"
match_like_matches_macro = "allow"
semicolon_if_nothing_returned = "warn"
semicolon_inside_block = "warn"
stable_sort_primitive = "warn"
too_many_arguments = "allow"
undocumented_unsafe_blocks = "warn"
uninlined_format_args = "warn"
unwrap_used = "warn"

multiple_crate_versions = { level = "allow", priority = 1 }

<<<<<<< HEAD
[profile.dev]
opt-level = 1
=======
[package.metadata.winres]
FileDescription = "Hyperspeedcube"
ProductName = "Hyperspeedcube"
ProductVersion = "1.0.8"
OriginalFilename = "hyperspeedcube.exe"
LegalCopyright = "Copyright © 2022 HactarCE"
>>>>>>> 0da95b7a

[profile.dev.package.backtrace]
opt-level = 3<|MERGE_RESOLUTION|>--- conflicted
+++ resolved
@@ -1,15 +1,11 @@
-<<<<<<< HEAD
 [workspace]
 members = [ "hypermath", "hypershape", "hyperpuzzle", "hyperstrings", "hyperspeedcube" ]
 resolver = "2"
 
 [workspace.package]
-=======
-[package]
 name = "hyperspeedcube"
 version = "1.0.8"
 authors = ["Andrew Farkas"]
->>>>>>> 0da95b7a
 edition = "2021"
 homepage = "https://dev.hypercubing.xyz/internals/"
 repository = "https://github.com/HactarCE/Hyperspeedcube/"
@@ -39,17 +35,8 @@
 
 multiple_crate_versions = { level = "allow", priority = 1 }
 
-<<<<<<< HEAD
 [profile.dev]
 opt-level = 1
-=======
-[package.metadata.winres]
-FileDescription = "Hyperspeedcube"
-ProductName = "Hyperspeedcube"
-ProductVersion = "1.0.8"
-OriginalFilename = "hyperspeedcube.exe"
-LegalCopyright = "Copyright © 2022 HactarCE"
->>>>>>> 0da95b7a
 
 [profile.dev.package.backtrace]
 opt-level = 3